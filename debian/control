--- conflicted
+++ resolved
@@ -6,11 +6,7 @@
   quilt,
   python3,
   python3-setuptools,
-<<<<<<< HEAD
-=======
-  quilt,
   python3-xmltodict,
->>>>>>> 88ede50d
   python3-lxml,
   python3-nose,
   python3-coverage,
